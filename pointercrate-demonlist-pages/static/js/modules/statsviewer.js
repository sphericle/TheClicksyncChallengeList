--- conflicted
+++ resolved
@@ -1,7 +1,3 @@
-<<<<<<< HEAD
-import {getCountryFlag, getSubdivisionFlag, populateSubdivisionDropdown} from "/static/demonlist/js/modules/demonlist.js";
-import {Dropdown, FilteredPaginator, findParentWithClass, get, Viewer} from "/static/core/js/modules/form.js";
-=======
 import {
   getCountryFlag,
   getSubdivisionFlag,
@@ -14,7 +10,6 @@
   get,
   Viewer,
 } from "/static/core/js/modules/form.js";
->>>>>>> a9456247
 
 export class StatsViewer extends FilteredPaginator {
     /**
