#![allow(unused_variables)]
// currently, all the request parameters are unused, but they will be required in the future

use crate::{
    config::{EXTENDED_LIST_SIZE, LIST_SIZE},
    state::PointercrateState,
};
use actix_web::HttpRequest;
use maud::{html, Markup, PreEscaped, DOCTYPE};

pub mod account;
pub mod demonlist;
pub mod documentation;
pub mod error;
pub mod home;
pub mod login;

// FIXME: we need a better dynamic url generation solution. We cannot use url_for because it breaks
// when running behind a reverse proxy (all URLs it generates are for 127.0.0.1 which is freaking
// useless)
pub const STATIC: &str = "/static2/";

pub trait Page {
    fn title(&self) -> String;
    fn description(&self) -> String;

    fn scripts(&self) -> Vec<&str>;
    fn stylesheets(&self) -> Vec<&str>;

    fn body(&self, req: &HttpRequest<PointercrateState>) -> Markup;

    fn head(&self, req: &HttpRequest<PointercrateState>) -> Vec<Markup>;

    fn render(&self, req: &HttpRequest<PointercrateState>) -> Markup {
        html! {
            (DOCTYPE)
            html lang="en" prefix="og: http://opg.me/ns#" {
                head {
                    title {
                        (self.title())
                    }

                    meta property="og:site_name" content="pointercrate";
                    meta property="og:type" content="website";
                    meta property="og:title" content = (self.title());
                    meta property="og:description" content = (self.description());

                    meta name ="viewport" content="initial-scale=1, maximum-scale=1";
<<<<<<< HEAD
                    meta name="author" content = "stadust";
                    meta name="keywords" content ="stardust1971,official,geometry,dash,hardest,extreme,insane,demon,list,demonlist,hardest,levels,gmd,gd,stadust,official,game,top";
=======
                    meta name="author" content = "stadust, GunnerBones";
                    meta name="keywords" content ="stardust1971,official,geometry,dash,hardest,extreme,insane,demon,list,demonlist,hardest,levels,gmd,gd,stadust,game,top";
>>>>>>> 42890445
                    meta name="description" content = (self.description());
                    meta http-equiv="Content-Type" content = "text/html; charset=utf-8";
                    meta http-equiv="Content-Style-Type" content="text/css";

                    @for markup in self.head(req) {
                        {(markup)}
                    }

                    script src = "https://ajax.googleapis.com/ajax/libs/jquery/3.1.1/jquery.min.js" {}
                    script src = "https://ajax.googleapis.com/ajax/libs/jqueryui/1.12.1/jquery-ui.min.js" {}

                    script src = {(STATIC) "js/nav.v2.js"} {}
                    script src = {(STATIC) "js/misc.v2.js"} {}
                    script src = {(STATIC) "js/ui.v2.js"} {}
                    script src = {(STATIC) "js/tab.js"} {}

                    @for script in self.scripts() {
                        script src = {(STATIC)(script)} {}
                    }

                    link rel = "stylesheet" href = "https://maxcdn.bootstrapcdn.com/font-awesome/4.7.0/css/font-awesome.min.css";
                    link rel = "stylesheet" href = "https://fonts.googleapis.com/css?family=Montserrat|Montserrat:light,bold";

                    link rel = "stylesheet" href = {(STATIC) "css/core/layout.v2.css"};
                    link rel = "stylesheet" href = {(STATIC) "css/core/icon.v2.css"};
                    link rel = "stylesheet" href = {(STATIC) "css/core/nav.v2.css"};
                    link rel = "stylesheet" href = {(STATIC) "css/core/ui.v2.1.css"};
                    link rel = "stylesheet" href = {(STATIC) "css/core/core.v2.css"};
                    link rel = "stylesheet" href = {(STATIC) "css/main.v2.1.css"};
                    link rel = "stylesheet" href = {(STATIC) "css/core/tab.css"};

                    @for sheet in self.stylesheets() {
                        link rel = "stylesheet" href = {(STATIC) (sheet)};
                    }
                }
                body style={"background-image: url(" (STATIC) "images/squares3.png)"}{
                    (nav_bar(req))
                    div {}
                    (self.body(req))
                    (footer(req))
                }
            }
        }
    }
}

pub fn nav_bar(req: &HttpRequest<PointercrateState>) -> Markup {
    html! {
        div.nav.center.collapse.underlined.see-through {
            div.nav-icon {
                a href = "/" {
                    img src = {(STATIC) "images/pointercrate2.png"} style="height:15px";
                }
            }
            div.nav-group-right.nav-group {
                a.nav-item.hover.white href = "/documentation/" {
                    span style ="display:flex; flex-direction:column;" {
                        span style ="font-size: 50%" {"REST API"}
                        span {"Documentation"}
                    }
                }
                a.nav-item.hover.white href = "/demonlist/" title = "Geometry Dash Demonlist" {
                    span style ="display:flex; flex-direction:column;" {
                        span style ="font-size: 50%" {"Geometry Dash"}
                        span {"DEMONLIST"}
                    }
                }
                div.nav-item.collapse-button {
                    div.hamburger.hover {
                        input type="checkbox"{}
                        span{}
                        span{}
                        span{}
                    }
                }
            }
        }
    }
}

pub fn footer(req: &HttpRequest<PointercrateState>) -> Markup {
    let first_extended = *LIST_SIZE + 1;
    let first_legacy = *EXTENDED_LIST_SIZE + 1;

    html! {
        div.footer.center.fade {
            span.overline.pad style="text-align:center" {
                "© Copyright 2017-2019 pointercrate.com"
                br;
                "All rights reserved"
                br;
                "pointercrate.com and the Demonlist are in no way affiliated with RobTopGamesAB ®"
            }
            div.flex.no-stretch {
                div {
                    h2 { "pointercrate:" }
                    a.link.js-scroll {
                        "Back to top"
                    }
                    br ;
                    a.link href = "/#contact" {
                        "Contact"
                    }
                    br ;
                    a.link href = "/documentation/" {
                        "API Documentation"
                    }
                    br ;
                    a.link href = "/login/" {
                        "Staff Area"
                    }
                }
                div {
                    h2 { "Terms of Use:" }
                    "All content on pointercrate.com is provided free of charge. However, you may not redistribute, in any way, any original content found here without the creator's explicit permission."
                }
                div {
                    h2 {
                        "Demonlist:"
                    }
                    a.link href="/demonlist/1/" title = "Hardest demon" {
                        "Current top demon"
                    }
                    br;
                    a.link href = {"/demonlist/" (first_extended) "/"} title="Extended list" {
                        "Extended list"
                    }
                    br;
                    a.link href = {"/demonlist/" (first_legacy) "/"} title="Legacy list" {
                        "Legacy List"
                    }
                }
            }
            div style="display: flex; justify-content: flex-end; align-items: center" {
                i class = "fa fa-twitter fa-2x" {}
                (PreEscaped("&nbsp;&nbsp;Tweet Us:&nbsp;&nbsp;&nbsp;&nbsp;&nbsp;&nbsp;&nbsp;&nbsp;&nbsp;&nbsp;"))
                a href="https://twitter.com/stadust1971" target="_blank" style = "color: #666" {
                    "Developer"
                }
                (PreEscaped("&nbsp;&nbsp;&nbsp;&nbsp;&nbsp;&nbsp;&nbsp;&nbsp;&nbsp;&nbsp;"))
                a href = "https://twitter.com/demonlistgd" target = "_black" style = "color: #666" {
                    "Demonlist Team"
                }
            }
        }
    }
}<|MERGE_RESOLUTION|>--- conflicted
+++ resolved
@@ -46,13 +46,8 @@
                     meta property="og:description" content = (self.description());
 
                     meta name ="viewport" content="initial-scale=1, maximum-scale=1";
-<<<<<<< HEAD
                     meta name="author" content = "stadust";
-                    meta name="keywords" content ="stardust1971,official,geometry,dash,hardest,extreme,insane,demon,list,demonlist,hardest,levels,gmd,gd,stadust,official,game,top";
-=======
-                    meta name="author" content = "stadust, GunnerBones";
                     meta name="keywords" content ="stardust1971,official,geometry,dash,hardest,extreme,insane,demon,list,demonlist,hardest,levels,gmd,gd,stadust,game,top";
->>>>>>> 42890445
                     meta name="description" content = (self.description());
                     meta http-equiv="Content-Type" content = "text/html; charset=utf-8";
                     meta http-equiv="Content-Style-Type" content="text/css";
