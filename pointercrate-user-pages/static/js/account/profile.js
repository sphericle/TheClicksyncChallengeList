"use strict";

import {
  del,
  displayError,
  EditorBackend,
  Form,
  Output,
  post,
  setupEditorDialog,
  setupFormDialogEditor,
  tooShort,
  typeMismatch,
  valueMissing,
} from "/static/core/js/modules/form.js";

function setupGetAccessToken() {
  var getTokenForm = new Form(document.getElementById("get-token-form"));
  var accessTokenArea = document.getElementById("token-area");
  var accessToken = document.getElementById("access-token");

  getTokenForm.onSubmit(function () {
    post("/api/v1/auth/", {})
      .then((response) => {
<<<<<<< HEAD
        loginPassword.value = "";
        accessToken.innerHTML = response.data.token;
        htmlLoginForm.style.display = "none";
=======
        accessToken.innerText = response.data.token;
>>>>>>> a9456247
        accessTokenArea.style.display = "block";
      })
      .catch(displayError(getTokenForm));
  });
}

class ProfileEditorBackend extends EditorBackend {
  constructor(passwordInput) {
    super();

    this._pw = passwordInput;
    this._displayName = document.getElementById("profile-display-name");
    this._youtube = document.getElementById("profile-youtube-channel");
  }

  url() {
    return "/api/v1/auth/me/";
  }

  headers() {
    let headers = {"If-Match": window.etag}
    if (this._pw) 
      headers["Authorization"] = "Basic " + btoa(window.username + ":" + this._pw.value);
    return headers
  }

  onSuccess(response) {
    if (response.status == 204) {
      window.location.reload();
    } else {
      window.etag = response.headers["etag"];
      window.username = response.data.data.name;

      this._displayName.innerText = response.data.data.display_name || "None";
      this._youtube.removeChild(this._youtube.lastChild); // only ever has one child
      if (response.data.data.youtube_channel) {
        let a = document.createElement("a");
        a.href = response.data.data.youtube_channel;
        a.classList.add("link");
        this._youtube.appendChild(a);
      } else {
        this._youtube.innerText = "-";
      }
    }
  }
}

function setupEditAccount() {
  let output = new Output(document.getElementById("things"));

  setupFormDialogEditor(
    new ProfileEditorBackend(null),
    "edit-dn-dialog",
    "display-name-pen",
    output
  );

  let editYoutubeForm = setupFormDialogEditor(
    new ProfileEditorBackend(null),
    "edit-yt-dialog",
    "youtube-pen",
    output
  );

  editYoutubeForm.addValidators({
    "edit-yt": {
      "Please enter a valid URL": typeMismatch,
    },
  });

  editYoutubeForm.addErrorOverride(42225, "edit-yt");
  editYoutubeForm.addErrorOverride(42226, "edit-yt");

  if (document.getElementById("change-password")) {
    let changePasswordForm = setupFormDialogEditor(
      new ProfileEditorBackend(document.querySelector("#auth-pw input")), // not pretty, but oh well
      "edit-pw-dialog",
      "change-password",
      output
    );

    let editPw = changePasswordForm.input("edit-pw");

    changePasswordForm.addValidators({
      "auth-pw": {
        "Password required": valueMissing,
        "Password too short. It needs to be at least 10 characters long.": tooShort,
      },
      "edit-pw": {
        "Password too short. It needs to be at least 10 characters long.": tooShort,
      },
      "edit-pw-repeat": {
        "Password too short. It needs to be at least 10 characters long.": tooShort,
        "Passwords don't match": (rpp) => rpp.value == editPw.value,
      },
    });

    changePasswordForm.addErrorOverride(40100, "auth-pw");
  }

  var deleteAccountDialog = document.getElementById("delete-acc-dialog");
  var deleteAccountForm = new Form(
    deleteAccountDialog.getElementsByTagName("form")[0]
  );
  document.getElementById("delete-account").addEventListener("click", () => {
    $(deleteAccountDialog.parentElement).show();
  });

  deleteAccountForm.onSubmit(() => {
    del("/api/v1/auth/me/", {
      "If-Match": window.etag,
    })
      .then(() => window.location.reload())
      .catch(displayError(deleteAccountForm));
  });
}

function setupInvalidateToken() {
  var htmlInvalidateForm = document.getElementById("invalidate-form");
  var invalidateForm = new Form(htmlInvalidateForm);

  invalidateForm.onSubmit(function () {
    post("/api/v1/auth/invalidate/")
      .then(() => window.location.reload())
      .catch(displayError(invalidateForm));
  });
}

export function initialize() {
  setupGetAccessToken();
  setupEditAccount();
  setupInvalidateToken();
}<|MERGE_RESOLUTION|>--- conflicted
+++ resolved
@@ -22,13 +22,9 @@
   getTokenForm.onSubmit(function () {
     post("/api/v1/auth/", {})
       .then((response) => {
-<<<<<<< HEAD
         loginPassword.value = "";
         accessToken.innerHTML = response.data.token;
         htmlLoginForm.style.display = "none";
-=======
-        accessToken.innerText = response.data.token;
->>>>>>> a9456247
         accessTokenArea.style.display = "block";
       })
       .catch(displayError(getTokenForm));
