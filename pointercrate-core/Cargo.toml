[package]
name = "pointercrate-core"
version = "0.1.0"
authors.workspace = true
edition.workspace = true

# See more keys and their definitions at https://doc.rust-lang.org/cargo/reference/manifest.html

[dependencies]
serde = "1.0.210"
derive_more = "0.99.18"
sqlx = { version = "0.8", default-features = false, features = [ "runtime-tokio-native-tls", "macros", "postgres", "chrono", "migrate"] }
log = "0.4.22"
chrono = {version = "0.4.38", features = ["serde"]}
<<<<<<< HEAD
dotenv = "0.15.0"
toml = "0.8"
shuttle-runtime = "0.47.0"
config = "0.14.0"
=======
getrandom = "0.2.15"
>>>>>>> a9456247
<|MERGE_RESOLUTION|>--- conflicted
+++ resolved
@@ -12,11 +12,4 @@
 sqlx = { version = "0.8", default-features = false, features = [ "runtime-tokio-native-tls", "macros", "postgres", "chrono", "migrate"] }
 log = "0.4.22"
 chrono = {version = "0.4.38", features = ["serde"]}
-<<<<<<< HEAD
-dotenv = "0.15.0"
-toml = "0.8"
-shuttle-runtime = "0.47.0"
-config = "0.14.0"
-=======
-getrandom = "0.2.15"
->>>>>>> a9456247
+getrandom = "0.2.15"