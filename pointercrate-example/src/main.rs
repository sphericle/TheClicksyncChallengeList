use dotenv::dotenv;
use maud::html;
use pointercrate_core::error::CoreError;
use pointercrate_core::pool::PointercratePool;
use pointercrate_core_api::{error::ErrorResponder, maintenance::MaintenanceFairing};
use pointercrate_core_pages::{
    footer::{Footer, FooterColumn, Link},
    navigation::{NavigationBar, TopLevelNavigationBarItem},
    PageConfiguration,
};
use pointercrate_demonlist::LIST_ADMINISTRATOR;
use pointercrate_demonlist_pages::account::{
    demons::DemonsTab, list_integration::ListIntegrationTab, players::PlayersPage, records::RecordsPage,
};
use pointercrate_user::MODERATOR;
use pointercrate_user_pages::account::{profile::ProfileTab, users::UsersTab, AccountPageConfig};
use rocket::{build, catch, fs::FileServer, get, response::Redirect, uri, Rocket};
use shuttle_runtime::SecretStore;

#[catch(404)]
fn catch_404() -> ErrorResponder {
    CoreError::NotFound.into()
}

#[rocket::catch(422)]
fn catch_422() -> ErrorResponder {
    CoreError::UnprocessableEntity.into()
}

<<<<<<< HEAD
#[get("/")]
=======
/// Failures from the authorization FromRequest implementations can return 401s
#[rocket::catch(401)]
fn catch_401() -> ErrorResponder {
    CoreError::Unauthorized.into()
}

/// We do not have a home page, so have the website root simply redirect to the demonlist
#[rocket::get("/")]
>>>>>>> a9456247
fn home() -> Redirect {
    Redirect::to(uri!("/list/"))
}

async fn configure_rocket(secrets: &SecretStore) -> Result<Rocket<rocket::Build>, Box<dyn std::error::Error>> {
    dotenv::dotenv().unwrap();

    let pool = PointercratePool::init(secrets).await;

    let rocket = build()
        .manage(pool)
        .manage(page_configuration())
<<<<<<< HEAD
        .register("/", rocket::catchers![catch_404, catch_422])
=======
        // Register our 404 catcher
        .register("/", rocket::catchers![catch_401, catch_404, catch_422])
        // Register our home page
>>>>>>> a9456247
        .mount("/", rocket::routes![home]);

    let mut permissions_manager = pointercrate_user::default_permissions_manager();
    permissions_manager.merge_with(pointercrate_demonlist::default_permissions_manager());

    let rocket = rocket.manage(permissions_manager);

    let account_page_config = AccountPageConfig::default()
        .with_page(ProfileTab)
        .with_page(ListIntegrationTab("https://discord.com/invite/W7Eqqj8NG2"))
        .with_page(UsersTab(vec![MODERATOR, LIST_ADMINISTRATOR]))
        .with_page(DemonsTab)
        .with_page(PlayersPage)
        .with_page(RecordsPage);

    let rocket = rocket.manage(account_page_config);
    let rocket = rocket.attach(MaintenanceFairing::new(false));
    let rocket = pointercrate_demonlist_api::setup(rocket);
    let rocket = pointercrate_user_api::setup(rocket);

    Ok(rocket
        .mount("/static/core", FileServer::from("pointercrate-core-pages/static"))
        .mount("/static/demonlist", FileServer::from("pointercrate-demonlist-pages/static"))
        .mount("/static/user", FileServer::from("pointercrate-user-pages/static")))
}

fn page_configuration() -> PageConfiguration {
    let nav_bar = NavigationBar::new("/static/core/thecscl.png")
        .with_item(
            TopLevelNavigationBarItem::new(
                "/list/",
                html! {
                    span {
                        "Challenge List"
                    }
                },
            )
            .with_sub_item("/list/statsviewer/", html! {"Stats Viewer"})
            .with_sub_item("/list/?submitter=true", html! {"Record Submitter"})
            .with_sub_item("/list/?timemachine=true", html! {"Time Machine"}),
        )
        .with_item(TopLevelNavigationBarItem::new(
            "/login/",
            html! {
                span {
                    "User Area"
                }
            },
        ))
        .with_item(TopLevelNavigationBarItem::new(
            "https://discord.com/invite/W7Eqqj8NG2",
            html! {
                span {
                    "Discord Server"
                }
            },
        ));

    let footer = Footer::new(html! {
        "The Clicksync Challenge list and Pointercrate are in no way affiliated with RobTopGamesAB ® or eachother."
    })
    .with_column(FooterColumn::LinkList {
        heading: "The Clicksync Challenge list v1.5",
        links: vec![
            Link::new("/list/1/", "Hardest Challenge"),
            Link::new("/list/statsviewer/", "Stats Viewer"),
            Link::new("/account/", "User Area"),
        ],
    })
    .with_link("https://twitter.com/stadust1971", "Site Dev")
    .with_link("https://discord.com/invite/W7Eqqj8NG2", "Discord Server");

    PageConfiguration::new("Clicksync Challenge List", nav_bar, footer)
        .author("sphericle")
        .keywords("Your SEO keywords here")
}

#[shuttle_runtime::main]
async fn main(#[shuttle_runtime::Secrets] secrets: SecretStore) -> shuttle_rocket::ShuttleRocket {
    dotenv().ok();
    let rocket = configure_rocket(&secrets).await.expect("Failed to configure Rocket");

    rocket::build();
    Ok(rocket.into())
}<|MERGE_RESOLUTION|>--- conflicted
+++ resolved
@@ -27,18 +27,19 @@
     CoreError::UnprocessableEntity.into()
 }
 
-<<<<<<< HEAD
-#[get("/")]
-=======
 /// Failures from the authorization FromRequest implementations can return 401s
 #[rocket::catch(401)]
 fn catch_401() -> ErrorResponder {
     CoreError::Unauthorized.into()
 }
 
-/// We do not have a home page, so have the website root simply redirect to the demonlist
+/// Failures from the authorization FromRequest implementations can return 401s
+#[rocket::catch(401)]
+fn catch_401() -> ErrorResponder {
+    CoreError::Unauthorized.into()
+}
+
 #[rocket::get("/")]
->>>>>>> a9456247
 fn home() -> Redirect {
     Redirect::to(uri!("/list/"))
 }
@@ -51,13 +52,9 @@
     let rocket = build()
         .manage(pool)
         .manage(page_configuration())
-<<<<<<< HEAD
-        .register("/", rocket::catchers![catch_404, catch_422])
-=======
         // Register our 404 catcher
         .register("/", rocket::catchers![catch_401, catch_404, catch_422])
         // Register our home page
->>>>>>> a9456247
         .mount("/", rocket::routes![home]);
 
     let mut permissions_manager = pointercrate_user::default_permissions_manager();
