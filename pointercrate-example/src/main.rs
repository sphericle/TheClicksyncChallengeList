use dotenv::dotenv;
use maud::html;
use pointercrate_core::error::CoreError;
use pointercrate_core::pool::PointercratePool;
use pointercrate_core_api::{error::ErrorResponder, maintenance::MaintenanceFairing, response::Page};
use pointercrate_core_pages::{
    footer::{Footer, FooterColumn, Link},
    navigation::{NavigationBar, TopLevelNavigationBarItem},
    PageConfiguration,
};
use pointercrate_demonlist::LIST_ADMINISTRATOR;
use pointercrate_demonlist_pages::account::{
    demons::DemonsTab, list_integration::ListIntegrationTab, players::PlayersPage, records::RecordsPage,
};
use pointercrate_user::MODERATOR;
use pointercrate_user_pages::account::{profile::ProfileTab, users::UsersTab, AccountPageConfig};
use rocket::{build, catch, fs::FileServer, Rocket};

#[catch(404)]
fn catch_404() -> ErrorResponder {
    CoreError::NotFound.into()
}

#[rocket::catch(422)]
fn catch_422() -> ErrorResponder {
    CoreError::UnprocessableEntity.into()
}

/// Failures from the authorization FromRequest implementations can return 401s
#[rocket::catch(401)]
fn catch_401() -> ErrorResponder {
    CoreError::Unauthorized.into()
}


#[rocket::get("/")]
fn home() -> Page {
    Page::new(pointercrate_demonlist_pages::home::home_page())
}
<<<<<<< HEAD


=======
>>>>>>> b12f2db4
async fn configure_rocket() -> Result<Rocket<rocket::Build>, Box<dyn std::error::Error>> {
    dotenv::dotenv().unwrap();

    let pool = PointercratePool::init().await;

    let rocket = build()
        .manage(pool)
        .manage(page_configuration())
        // Register our 404 catcher
        .register("/", rocket::catchers![catch_401, catch_404, catch_422])
        // Register our home page
        .mount("/", rocket::routes![home]);

    let mut permissions_manager = pointercrate_user::default_permissions_manager();
    permissions_manager.merge_with(pointercrate_demonlist::default_permissions_manager());

    let rocket = rocket.manage(permissions_manager);

    let account_page_config = AccountPageConfig::default()
        .with_page(ProfileTab)
        .with_page(ListIntegrationTab("https://discord.com/invite/W7Eqqj8NG2"))
        .with_page(UsersTab(vec![MODERATOR, LIST_ADMINISTRATOR]))
        .with_page(DemonsTab)
        .with_page(PlayersPage)
        .with_page(RecordsPage);

    let rocket = rocket.manage(account_page_config);
    let rocket = rocket.attach(MaintenanceFairing::new(false));
    let rocket = pointercrate_demonlist_api::setup(rocket);
    let rocket = pointercrate_user_api::setup(rocket);

    Ok(rocket
        .mount("/static/core", FileServer::from("pointercrate-core-pages/static"))
        .mount("/static/demonlist", FileServer::from("pointercrate-demonlist-pages/static"))
        .mount("/static/user", FileServer::from("pointercrate-user-pages/static")))
}

fn page_configuration() -> PageConfiguration {
    let nav_bar = NavigationBar::new("/static/core/thecscl.png")
        .with_item(
            TopLevelNavigationBarItem::new(
                "/list/",
                html! {
                    span {
                        "Challenge List"
                    }
                },
            )
            .with_sub_item("/list/statsviewer/", html! {"Stats Viewer"})
            .with_sub_item("/list/?submitter=true", html! {"Record Submitter"})
            .with_sub_item("/list/?timemachine=true", html! {"Time Machine"}),
        )
        .with_item(TopLevelNavigationBarItem::new(
            "/login/",
            html! {
                span {
                    "User Area"
                }
            },
        ))
        .with_item(TopLevelNavigationBarItem::new(
            "https://discord.com/invite/W7Eqqj8NG2",
            html! {
                span {
                    "Discord Server"
                }
            },
        ));

    let footer = Footer::new(html! {
        "The Clicksync Challenge list and Pointercrate are in no way affiliated with RobTopGamesAB ® or eachother."
    })
    .with_column(FooterColumn::LinkList {
        heading: "The Clicksync Challenge list v1.7",
        links: vec![
            Link::new("/list/1/", "Top 1 Challenge"),
            Link::new("/list/statsviewer/", "Stats Viewer"),
            Link::new("/account/", "User Area"),
        ],
    })
    .with_link("https://twitter.com/stadust1971", "Site Dev");

    PageConfiguration::new("Clicksync Challenge List", nav_bar, footer).author("sphericle")
}

#[shuttle_runtime::main]
async fn main() -> shuttle_rocket::ShuttleRocket {
    dotenv().ok();
    let rocket = configure_rocket().await.expect("Failed to configure Rocket");

    rocket::build();
    Ok(rocket.into())
}<|MERGE_RESOLUTION|>--- conflicted
+++ resolved
@@ -37,11 +37,6 @@
 fn home() -> Page {
     Page::new(pointercrate_demonlist_pages::home::home_page())
 }
-<<<<<<< HEAD
-
-
-=======
->>>>>>> b12f2db4
 async fn configure_rocket() -> Result<Rocket<rocket::Build>, Box<dyn std::error::Error>> {
     dotenv::dotenv().unwrap();
 
