use crate::{auth::Auth, ratelimits::UserRatelimits};
use pointercrate_core::etag::Taggable;
use pointercrate_core_api::{
    error::Result,
    etag::{Precondition, Tagged},
    response::Response2,
};
use pointercrate_user::{
    auth::{ApiToken, PasswordOrBrowser, PatchMe},
    error::UserError,
    User,
};
use rocket::{
    http::Status,
    serde::json::{serde_json, Json},
    State,
};
use std::net::IpAddr;

#[cfg(feature = "legacy_accounts")]
use {
    pointercrate_core::pool::PointercratePool,
    pointercrate_user::auth::legacy::{LegacyAuthenticatedUser, Registration},
};

#[cfg(feature = "legacy_accounts")]
#[rocket::post("/register", data = "<body>")]
pub async fn register(
    ip: IpAddr, body: Json<Registration>, ratelimits: &State<UserRatelimits>, pool: &State<PointercratePool>,
) -> Result<Response2<Tagged<User>>> {
    use pointercrate_user::auth::AuthenticatedUser;

    let mut connection = pool.transaction().await.map_err(UserError::from)?;

    ratelimits.soft_registrations(ip)?;

    LegacyAuthenticatedUser::validate_password(&body.password)?;
    User::validate_name(&body.name)?;

    let user = AuthenticatedUser::register(body.0, &mut *connection).await?;

    ratelimits.registrations(ip)?;

    connection.commit().await.map_err(UserError::from)?;

    Ok(Response2::tagged(user.into_user())
        .with_header("Location", "api/v1/auth/me")
        .status(Status::Created))
}

#[rocket::post("/")]
pub async fn login(
    auth: std::result::Result<Auth<PasswordOrBrowser>, UserError>, ip: IpAddr, ratelimits: &State<UserRatelimits>,
) -> Result<Response2<Json<serde_json::Value>>> {
    ratelimits.login_attempts(ip)?;
    let auth = auth?;

    Ok(Response2::json(serde_json::json! {
        {
            "data": auth.user.user(),
            "token": auth.user.generate_programmatic_access_token()
        }
    })
    .with_header("etag", auth.user.user().etag_string()))
}

#[rocket::post("/invalidate")]
<<<<<<< HEAD
pub async fn invalidate(mut auth: BasicAuth) -> Result<Status> {
    match auth.user {
        AuthenticatedUser::Legacy(legacy) => legacy.invalidate_all_tokens(auth.secret, &mut auth.connection).await?,
    }
=======
pub async fn invalidate(mut auth: Auth<PasswordOrBrowser>) -> Result<Status> {
    auth.user.invalidate_all_tokens(&mut auth.connection).await?;
>>>>>>> a9456247
    auth.connection.commit().await.map_err(UserError::from)?;

    Ok(Status::NoContent)
}

#[rocket::get("/me")]
pub fn get_me(auth: Auth<ApiToken>) -> Tagged<User> {
    Tagged(auth.user.into_user())
}

#[rocket::patch("/me", data = "<patch>")]
pub async fn patch_me(
    mut auth: Auth<PasswordOrBrowser>, patch: Json<PatchMe>, pred: Precondition,
) -> Result<std::result::Result<Tagged<User>, Status>> {
    pred.require_etag_match(auth.user.user())?;

    let changes_password = patch.changes_password();

    let updated_user = auth.user.apply_patch(patch.0, &mut auth.connection).await?;

    auth.connection.commit().await.map_err(UserError::from)?;

    if changes_password {
        Ok(Err(Status::NoContent))
    } else {
        Ok(Ok(Tagged(updated_user)))
    }
}

#[rocket::delete("/me")]
pub async fn delete_me(mut auth: Auth<PasswordOrBrowser>, pred: Precondition) -> Result<Status> {
    pred.require_etag_match(auth.user.user())?;

    auth.user.delete(&mut auth.connection).await?;
    auth.connection.commit().await.map_err(UserError::from)?;

    Ok(Status::NoContent)
}<|MERGE_RESOLUTION|>--- conflicted
+++ resolved
@@ -65,15 +65,8 @@
 }
 
 #[rocket::post("/invalidate")]
-<<<<<<< HEAD
-pub async fn invalidate(mut auth: BasicAuth) -> Result<Status> {
-    match auth.user {
-        AuthenticatedUser::Legacy(legacy) => legacy.invalidate_all_tokens(auth.secret, &mut auth.connection).await?,
-    }
-=======
 pub async fn invalidate(mut auth: Auth<PasswordOrBrowser>) -> Result<Status> {
     auth.user.invalidate_all_tokens(&mut auth.connection).await?;
->>>>>>> a9456247
     auth.connection.commit().await.map_err(UserError::from)?;
 
     Ok(Status::NoContent)
